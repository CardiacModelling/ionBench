import ionBench
import myokit
import os
import numpy as np
import csv
import matplotlib.pyplot as plt

class ina(ionBench.benchmarker.Benchmarker):
    """
    The Moreno 2016 INa benchmarker. 
    
    The benchmarker uses the model from Moreno et al 2016 with a step protocol used to calculated summary curves which are then used for fitting. 
    
    Its parameters are specified as reported in Moreno et al 2016 with the true parameters being the same as the default and the center of the sampling distribution. 
    """
    def __init__(self):
        print('Initialising Moreno 2016 INa benchmark')
        self.model = myokit.load_model(os.path.join(ionBench.DATA_DIR, 'moreno2016', 'moreno2016.mmt'))
        self._outputName = 'ina.INa'
        self._paramContainer = 'ina'
        self.defaultParams = np.array([7.6178e-3, 3.2764e1, 5.8871e-1, 1.5422e-1, 2.5898, 8.5072, 1.3760e-3, 2.888, 3.2459e-5, 9.5951, 1.3771, 2.1126e1, 1.1086e1, 4.3725e1, 4.1476e-2, 2.0802e-2])
        self._rateFunctions = [(lambda p,V: 1/(p[0]*np.exp(-V/p[1])), 'negative'), (lambda p,V: p[2]/(p[0]*np.exp(-V/p[1])), 'negative'), (lambda p,V: p[3]/(p[0]*np.exp(-V/p[1])), 'negative'), (lambda p,V: 1/(p[4]*np.exp(V/p[5])), 'positive'), (lambda p,V: p[6]/(p[4]*np.exp(V/p[5])), 'positive'), (lambda p,V: p[7]/(p[4]*np.exp(V/p[5])), 'positive'), (lambda p,V: p[8]*np.exp(-V/p[9]), 'negative'), (lambda p,V: p[10]*np.exp(V/p[11]), 'positive'), (lambda p,V: p[12]*np.exp(V/p[13]), 'negative'), (lambda p,V: p[3]/(p[0]*np.exp(-V/p[1]))*p[12]*np.exp(V/p[13])*p[8]*np.exp(-V/p[9])/(p[7]/(p[4]*np.exp(V/p[5]))*p[10]*np.exp(V/p[11])), 'positive'), (lambda p,V: p[14]*p[12]*np.exp(V/p[13]), 'positive'), (lambda p,V: p[15]*p[8]*np.exp(-V/p[9]), 'negative')] #Used for rate bounds
        self._useScaleFactors = False
        self._log = myokit.DataLog.load_csv(os.path.join(ionBench.DATA_DIR, 'moreno2016', 'protocol.csv'))
        self._trueParams = self.defaultParams
        self.loadData(dataPath = os.path.join(ionBench.DATA_DIR, 'moreno2016', 'ina.csv'))
        super().__init__()
<<<<<<< HEAD
        self.addProtocol()
        print('Benchmarker initialised')
    
    def sample(self, n=1, width=5):
        """
        Sample parameters for the Loewe 2016 problems. By default the sampling using the narrow parameter space but this can be changed by setting benchmarker.paramSpaceWidth = 2 to use the wide parameter space.

        Parameters
        ----------
        width : float, optional
            The width of the perturbation interval for sampling. The values used in Moerno et al 2016 are 5, 10, and 25. The default is 5.

        Returns
        -------
        params : list
            If n=1, then params is the vector of parameters. Otherwise, params is a list containing n parameter vectors.

        """
        params = [None]*n
        for i in range(n):
            param = [None]*self.n_parameters()
            for j in range(self.n_parameters()):
                param[j] = self.defaultParams[j] * np.random.uniform(1-width/100,1+width/100)
            params[i] = self.inputParameterSpace(param)
        if n==1:
            return params[0]
        else:
            return params
    
    def addProtocol(self):
        protocol = myokit.TimeSeriesProtocol(self._log.time(), self._log['voltage'])
        self.sim.set_protocol(protocol)
        self.tmax = self._log.time()[-1]
        self.sim.pre(500) #Prepace for 500ms
    
    def solveModel(self, times, continueOnError = True):
        """
        Replaces the Benchmarker solve model to call a special Moreno 2016 method (runMoreno()) which handles the summary curve calculations. The output is a vector of points on the summary curves.

        Parameters
        ----------
        times : list or numpy array
            Unneccessary for Moreno 2016. Only kept in since it will be passed in as an input by the main Benchmarker methods.
        continueOnError : bool, optional
            If continueOnError is True, any errors that occur during solving the model will be ignored and an infinite output will be given. The default is True.

        Returns
        -------
        modelOutput : list
            A vector of points on summary curves.

        """
        
        if continueOnError:
            try:
                return self.runMoreno()
            except:
                return [np.inf]*59
        else:
            return self.runMoreno()
    
    def runMoreno(self):
        """
        Runs the model to generate the Moreno et al 2016 summary curves. The points on these summary curves are then returned.

        Returns
        -------
        modelOutput : list
            A vector of points on summary curves.

        """
=======
        #self.addProtocol()
        print('Benchmarker initialised')
    
    def addModel(self, model, log):
        self.model = model
        self.sim = myokit.Simulation(self.model)
        self.sim.set_tolerance(1e-8,1e-8)
        self._protocol = self.addProtocol()
        self.sim.set_protocol(self._protocol)
        self.tmax = self._protocol.characteristic_time()
        self.sim.pre(500) #Prepace for 500ms
    
    def sample(self, n=1, width=5):
        """
        Sample parameters for the Moreno 2016 problems. 

        Parameters
        ----------
        width : float, optional
            The width of the perturbation interval for sampling. The values used in Moerno et al 2016 are 5, 10, and 25. The default is 5.

        Returns
        -------
        params : list
            If n=1, then params is the vector of parameters. Otherwise, params is a list containing n parameter vectors.

        """
        params = [None]*n
        for i in range(n):
            param = [None]*self.n_parameters()
            for j in range(self.n_parameters()):
                param[j] = self.defaultParams[j] * np.random.uniform(1-width/100,1+width/100)
            params[i] = self.inputParameterSpace(param)
        if n==1:
            return params[0]
        else:
            return params
    
    def addProtocol(self):
        #Setup
>>>>>>> 22dbdb0b
        measurementWindows = []
        #windowSize = 1
        gap = 5000
        newProtocol = myokit.Protocol()
        
        #Protocol 1 - Measure peak current at -10mV after holding at voltages between -120mV and -40mV
        #Track start times
        protocolStartTimes = [0]
        #Create protocol
        protocol = myokit.pacing.steptrain_linear(vstart=-120, vend=-30, dv=10, vhold=-10, tpre=0, tstep=gap, tpost=gap)
        #Add windows to measure at
        for e in protocol.events():
            if e.level()==-10:
                measurementWindows.append([e.start(),e.stop(),'ssi'])
        #Add protocol to full protocol
        for e in protocol.events():
            newProtocol.schedule(level=e.level(), start=e.start(), duration=e.duration())
        #Add barrier to separate effects from different protocols
        newProtocol.schedule(level=-100, start=newProtocol.characteristic_time(), duration=gap)
        
        #Protocol 2 - Measure steady state current at varying voltages between -75mV and 20mV
        #Track start times
        protocolStartTimes.append(newProtocol.characteristic_time())
        #Create protocol
        protocol = myokit.pacing.steptrain_linear(vstart=-75, vend=25, dv=5, vhold=-100, tpre=gap, tstep=gap, tpost=0)
        #Add windows to measure at
        offset = newProtocol.characteristic_time()
        for e in protocol.events():
            if e.level()!=-100:
                measurementWindows.append([e.stop()+offset-0.01,'act']) #Just before transition
        #Add protocol to full protocol
        for e in protocol.events():
            newProtocol.schedule(level=e.level(), start=offset+e.start(), duration=e.duration())
        #Add barrier to separate effects from different protocols
        newProtocol.schedule(level=-100, start=newProtocol.characteristic_time(), duration=gap)
        
        #Protocol 3 - Ratio of max current at steps to -10mV with varying length gaps between
        #Track start times
        protocolStartTimes.append(newProtocol.characteristic_time())
        #Create protocol
        dt = [0.1, 0.5, 1, 3, 6, 9, 12, 15, 21, 30, 60, 90, 120, 210, 300, 450, 600, 900, 1500, 3000, 6000]
        vsteps = [-100, -10, -100, -10]*len(dt)+[-100]
        times = []
        for i in range(len(dt)):
            times.append(gap)
            times.append(100)
            times.append(dt[i])
            times.append(25)
        times.append(gap)
        protocol = myokit.Protocol()
        for i in range(len(times)):
            protocol.add_step(vsteps[i],times[i])
        #Add windows to measure at
        offset = newProtocol.characteristic_time()
        for e in protocol.events():
            if e.level()==-10:
                measurementWindows.append([e.start()+offset,e.stop()+offset,'rfi'])
        #Add protocol to full protocol
        for e in protocol.events():
            newProtocol.schedule(level=e.level(), start=offset+e.start(), duration=e.duration())
        #Add barrier to separate effects from different protocols
        newProtocol.schedule(level=-100, start=newProtocol.characteristic_time(), duration=gap)
        
        #Protocol 4 - Ratio of first and last max currents at 300 steps to -10mV with varying length gaps between
        #Track start times
        protocolStartTimes.append(newProtocol.characteristic_time())
        #Create protocol
        dt = [0.5, 1, 3, 9, 30, 90, 300, 900, 3000, 9000]
        vsteps = []
        times = []
        for i in range(len(dt)):
            vsteps.append(-100)
            times.append(gap)
            vsteps += [-10, -100]*300
            times += [25,dt[i]]*300
        times.append(gap)
        vsteps.append(-100)
        protocol = myokit.Protocol()
        for i in range(len(times)):
            protocol.add_step(vsteps[i],times[i])
        #Add windows to measure at
        offset = newProtocol.characteristic_time()
        tmpOffset = offset
        for i in range(len(dt)):
            measurementWindows.append([tmpOffset+gap,tmpOffset+gap+25,'rudb'])
            measurementWindows.append([tmpOffset+gap+(25+dt[i])*299,tmpOffset+gap+(25+dt[i])*299+25,'rudb'])
            tmpOffset = tmpOffset+gap+(25+dt[i])*300
        #Add protocol to full protocol
        for e in protocol.events():
            newProtocol.schedule(level=e.level(), start=offset+e.start(), duration=e.duration())
        #Add barrier to separate effects from different protocols
        newProtocol.schedule(level=-100, start=newProtocol.characteristic_time(), duration=gap)
        
        #Protocol 5 - Time to 50% of max current after step to between -20mV and 20mV
        #Track start times
        protocolStartTimes.append(newProtocol.characteristic_time())
        #Create protocol
        protocol = myokit.pacing.steptrain_linear(vstart=-20, vend=25, dv=5, vhold=-100, tpre=gap, tstep=gap, tpost=0)
        #Add windows to measure at
        offset = newProtocol.characteristic_time()
        for e in protocol.events():
            if e.level()!=-100:
                measurementWindows.append([e.start()+offset,e.stop()+offset,'tau'])
        #Add protocol to full protocol
        for e in protocol.events():
            newProtocol.schedule(level=e.level(), start=offset+e.start(), duration=e.duration())
        
        #Track total time
        protocolStartTimes.append(newProtocol.characteristic_time())
        
        #Store measurement windows
        self.sim.set_protocol(protocol)
        self.tmax = self._log.time()[-1]
        self.sim.pre(500) #Prepace for 500ms
        
        self._logTimes = []
        self._ssiBounds = []
        self._actBounds = []
        self._rfiBounds = []
        self._rudbBounds = []
        self._tauBounds = []
        
        for i in measurementWindows:
            if i[-1] == 'act':
                self._logTimes.append(i[0])
                self._actBounds.append(len(self._logTimes))
            else:
                lb = len(self._logTimes)
                self._logTimes += list(np.arange(i[0],i[1],0.005))
                ub = len(self._logTimes)
                if i[-1] == 'ssi':
                    self._ssiBounds.append([lb,ub])
                elif i[-1] == 'rfi':
                    self._rfiBounds.append([lb,ub])
                elif i[-1] == 'rudb':
                    self._rudbBounds.append([lb,ub])
                elif i[-1] == 'tau':
                    self._tauBounds.append([lb,ub])
        
        return newProtocol
    
    def solveModel(self, times, continueOnError = True):
        """
        Replaces the Benchmarker solveModel to call a special Moreno 2016 method (runMoreno()) which handles the summary curve calculations. The output is a vector of points on the summary curves.

        Parameters
        ----------
        times : list or numpy array
            Unneccessary for Moreno 2016. Only kept in since it will be passed in as an input by the main Benchmarker methods.
        continueOnError : bool, optional
            If continueOnError is True, any errors that occur during solving the model will be ignored and an infinite output will be given. The default is True.

        Returns
        -------
        modelOutput : list
            A vector of points on summary curves.

        """
        
        if continueOnError:
            try:
                return self.runMoreno()
            except:
                return [np.inf]*59
        else:
            return self.runMoreno()
    
    def runMoreno(self):
        """
        Runs the model to generate the Moreno et al 2016 summary curves. The points on these summary curves are then returned.

        Returns
        -------
        modelOutput : list
            A vector of points on summary curves.

        """
        
        # Run a simulation
<<<<<<< HEAD
        log = self.sim.run(self.tmax+1, log_times = logTimes, log = [self._outputName])
        #log = self.sim.run(self.tmax+1, log_times = logTimes)
        inaOut = log[self._outputName]
=======
        log = self.sim.run(self.tmax+1, log_times = self._logTimes, log = [self._outputName])
        inaOut = -np.array(log[self._outputName])
        
>>>>>>> 22dbdb0b
        ssi = [-1]*9
        for i in range(len(ssi)):
            ssi[i] = max(inaOut[self._ssiBounds[i][0]:self._ssiBounds[i][1]])
        ssi = [a/max(ssi) for a in ssi]
<<<<<<< HEAD
=======
        
>>>>>>> 22dbdb0b
        act = [-1]*20
        for i in range(len(act)):
            act[i] = inaOut[self._actBounds[i]]
        act = [a/max(act) for a in act]
<<<<<<< HEAD
=======
        
>>>>>>> 22dbdb0b
        rfi = [-1]*21
        for i in range(len(rfi)):
            firstPulse = max(inaOut[self._rfiBounds[2*i][0]:self._rfiBounds[2*i][1]])
            secondPulse = max(inaOut[self._rfiBounds[2*i+1][0]:self._rfiBounds[2*i+1][1]])
            rfi[i] = secondPulse/firstPulse
<<<<<<< HEAD
=======
        
        rudb = [-1]*10
        for i in range(len(rudb)):
            firstPulse = max(inaOut[self._rudbBounds[2*i][0]:self._rudbBounds[2*i][1]])
            lastPulse = max(inaOut[self._rudbBounds[2*i+1][0]:self._rudbBounds[2*i+1][1]])
            rudb[i] = lastPulse/firstPulse
        
>>>>>>> 22dbdb0b
        tau = [-1]*9
        for i in range(len(tau)):
            peak = max(inaOut[self._tauBounds[i][0]:self._tauBounds[i][1]])
            reachedPeak = False
            for j in range(100):
                current = inaOut[self._tauBounds[i][0]+j]
                if current == peak:
                    reachedPeak = True
                    timeToPeak = self._logTimes[self._tauBounds[i][0]+j]
                if reachedPeak and abs(current)<=abs(peak/2):
                    tau[i] = self._logTimes[self._tauBounds[i][0]+j]-timeToPeak
                    break
        return [ssi,act,rfi,rudb,tau] #Weighted cost

def generateData():
    """
    Generate the data files for the Loewe 2016 benchmarker problems. The true parameters are the same as the deafult for these benchmark problems.

    Parameters
    ----------
    modelType : string
        'ikr' to generate the data for the IKr benchmark problem. 'ikur' to generate the data for the IKur benchmark problem.

    Returns
    -------
    None.

    """
    bm = ina()
    out = bm.simulate(bm.defaultParams, np.arange(bm.tmax), continueOnError = False)
    with open(os.path.join(ionBench.DATA_DIR, 'moreno2016', 'ina.csv'), 'w', newline = '') as csvfile:
        writer = csv.writer(csvfile, delimiter = ',')
        writer.writerows(map(lambda x: [x], out))<|MERGE_RESOLUTION|>--- conflicted
+++ resolved
@@ -3,7 +3,6 @@
 import os
 import numpy as np
 import csv
-import matplotlib.pyplot as plt
 
 class ina(ionBench.benchmarker.Benchmarker):
     """
@@ -25,13 +24,21 @@
         self._trueParams = self.defaultParams
         self.loadData(dataPath = os.path.join(ionBench.DATA_DIR, 'moreno2016', 'ina.csv'))
         super().__init__()
-<<<<<<< HEAD
         self.addProtocol()
         print('Benchmarker initialised')
     
+    def addModel(self, model, log):
+        self.model = model
+        self.sim = myokit.Simulation(self.model)
+        self.sim.set_tolerance(1e-8,1e-8)
+        self._protocol = self.addProtocol()
+        self.sim.set_protocol(self._protocol)
+        self.tmax = self._protocol.characteristic_time()
+        self.sim.pre(500) #Prepace for 500ms
+    
     def sample(self, n=1, width=5):
         """
-        Sample parameters for the Loewe 2016 problems. By default the sampling using the narrow parameter space but this can be changed by setting benchmarker.paramSpaceWidth = 2 to use the wide parameter space.
+        Sample parameters for the Moreno 2016 problems. 
 
         Parameters
         ----------
@@ -56,91 +63,8 @@
             return params
     
     def addProtocol(self):
-        protocol = myokit.TimeSeriesProtocol(self._log.time(), self._log['voltage'])
-        self.sim.set_protocol(protocol)
-        self.tmax = self._log.time()[-1]
-        self.sim.pre(500) #Prepace for 500ms
-    
-    def solveModel(self, times, continueOnError = True):
-        """
-        Replaces the Benchmarker solve model to call a special Moreno 2016 method (runMoreno()) which handles the summary curve calculations. The output is a vector of points on the summary curves.
-
-        Parameters
-        ----------
-        times : list or numpy array
-            Unneccessary for Moreno 2016. Only kept in since it will be passed in as an input by the main Benchmarker methods.
-        continueOnError : bool, optional
-            If continueOnError is True, any errors that occur during solving the model will be ignored and an infinite output will be given. The default is True.
-
-        Returns
-        -------
-        modelOutput : list
-            A vector of points on summary curves.
-
-        """
-        
-        if continueOnError:
-            try:
-                return self.runMoreno()
-            except:
-                return [np.inf]*59
-        else:
-            return self.runMoreno()
-    
-    def runMoreno(self):
-        """
-        Runs the model to generate the Moreno et al 2016 summary curves. The points on these summary curves are then returned.
-
-        Returns
-        -------
-        modelOutput : list
-            A vector of points on summary curves.
-
-        """
-=======
-        #self.addProtocol()
-        print('Benchmarker initialised')
-    
-    def addModel(self, model, log):
-        self.model = model
-        self.sim = myokit.Simulation(self.model)
-        self.sim.set_tolerance(1e-8,1e-8)
-        self._protocol = self.addProtocol()
-        self.sim.set_protocol(self._protocol)
-        self.tmax = self._protocol.characteristic_time()
-        self.sim.pre(500) #Prepace for 500ms
-    
-    def sample(self, n=1, width=5):
-        """
-        Sample parameters for the Moreno 2016 problems. 
-
-        Parameters
-        ----------
-        width : float, optional
-            The width of the perturbation interval for sampling. The values used in Moerno et al 2016 are 5, 10, and 25. The default is 5.
-
-        Returns
-        -------
-        params : list
-            If n=1, then params is the vector of parameters. Otherwise, params is a list containing n parameter vectors.
-
-        """
-        params = [None]*n
-        for i in range(n):
-            param = [None]*self.n_parameters()
-            for j in range(self.n_parameters()):
-                param[j] = self.defaultParams[j] * np.random.uniform(1-width/100,1+width/100)
-            params[i] = self.inputParameterSpace(param)
-        if n==1:
-            return params[0]
-        else:
-            return params
-    
-    def addProtocol(self):
         #Setup
->>>>>>> 22dbdb0b
         measurementWindows = []
-        #windowSize = 1
         gap = 5000
         newProtocol = myokit.Protocol()
         
@@ -318,38 +242,24 @@
         """
         
         # Run a simulation
-<<<<<<< HEAD
-        log = self.sim.run(self.tmax+1, log_times = logTimes, log = [self._outputName])
-        #log = self.sim.run(self.tmax+1, log_times = logTimes)
-        inaOut = log[self._outputName]
-=======
         log = self.sim.run(self.tmax+1, log_times = self._logTimes, log = [self._outputName])
         inaOut = -np.array(log[self._outputName])
         
->>>>>>> 22dbdb0b
         ssi = [-1]*9
         for i in range(len(ssi)):
             ssi[i] = max(inaOut[self._ssiBounds[i][0]:self._ssiBounds[i][1]])
         ssi = [a/max(ssi) for a in ssi]
-<<<<<<< HEAD
-=======
-        
->>>>>>> 22dbdb0b
+        
         act = [-1]*20
         for i in range(len(act)):
             act[i] = inaOut[self._actBounds[i]]
         act = [a/max(act) for a in act]
-<<<<<<< HEAD
-=======
-        
->>>>>>> 22dbdb0b
+        
         rfi = [-1]*21
         for i in range(len(rfi)):
             firstPulse = max(inaOut[self._rfiBounds[2*i][0]:self._rfiBounds[2*i][1]])
             secondPulse = max(inaOut[self._rfiBounds[2*i+1][0]:self._rfiBounds[2*i+1][1]])
             rfi[i] = secondPulse/firstPulse
-<<<<<<< HEAD
-=======
         
         rudb = [-1]*10
         for i in range(len(rudb)):
@@ -357,7 +267,6 @@
             lastPulse = max(inaOut[self._rudbBounds[2*i+1][0]:self._rudbBounds[2*i+1][1]])
             rudb[i] = lastPulse/firstPulse
         
->>>>>>> 22dbdb0b
         tau = [-1]*9
         for i in range(len(tau)):
             peak = max(inaOut[self._tauBounds[i][0]:self._tauBounds[i][1]])
